# Changelog

> Note. This file includes changes after 3.0.0-preview. For legacy Azurite changes, please goto GitHub [releases](https://github.com/Azure/Azurite/releases).

## Upcoming Release

<<<<<<< HEAD
## 2021.2 Version 3.11.0

- Bump up Azure Storage service API version to 2020-06-12.

Blob:

- Fix an issue that result of blobs enumeration cannot be parsed by Azure SDK for Go.
- Fix an issue that set tier to leased blob not work properly.
- Skip Content-Length check for Append Block if the `--loose` flag is set.

## 2020.12 Version 3.10.0

- Bump up Azure Storage service API version to 2020-04-08.
- Add missing Azure Storage service API version 2019-10-10.

Blob:

- Fix an issue that Blob Lease properties are lost when overwrite an existing blob.
- Fix an issue that snapshot time is omitted in get block list.
- Fix an issue that no error throw when clear pages, get page ranges and upload pages with invalid page range.
=======
Table:

- Allow empty RowKey in an entity.

## 2020.11 Version 3.9.0-table-alpha.1

Table:

- First Alpha version of Azurite V3 Table.
>>>>>>> 42ff1213

## 2020.10 Version 3.9.0

- Bump up Azure Storage service API version to 2020-02-10.
- Update Azurite and Azurite tests to reference Azure Storage SDK v12.
- Add handling of SIGTERM to gracefully stop the docker container.

Blob:

- Add support for async copy blobs across storage accounts within the same Azurite instance.
- Add support for async copy blobs on sql metadata store.
- Add support for blob syncCopyFromURL within same Azurite instance on loki metadata store.
- Allow mixed case characters for blob metadata prefix.
- Fix SqlBlobMetadataStore.getBlockList, to make it fail for non-existent blobs.

## 2020.07 Version 3.8.0

- Bump up Azure Storage service API version to 2019-12-12.
- Support skip request API version check by Azurite configuration parameter `--skipApiVersionCheck`.
- Fixed an issue that list blobs doesn't honor uncommitted include option.
- Updated docker base image to lts-alpine.
- Removed testing certs from docker image.

## 2020.04 Version 3.7.0

- Supported HTTPS endpoint. Specific parameter `azurite --cert server.cert --key server.key` to enable HTTPS mode.
- Supported basic level of OAuth autentication. Specific parameter `azurite --oauth basic` to enable OAuth autentication.

Blob:

- Supported append blob.
- Fixed a bug that stageBlock retry will remove existing block in Loki based implementation.

## 2020.03 Version 3.6.0

- Supported conditional headers.
- Compatible with upper case or lower case of x-ms-sequence-number-action values.
- Fixed issue that x-ms-blob-sequence-number of 0 should be returned for HEAD requests on Page blob.
- Uploading blocks with different lengths of IDs to the same blob will fail.
- Check if block blob exists should fail if blocks are all uncommitted.
- Case sensitive with metadata keys.

## 2020.02 Version 3.5.0

- Bump up Azure Storage service API version to 2019-07-07.
- Added description to clean up Azurite.
- Response for HEAD request will not return body and content-type.

Blob:

- Change the etag format to align with Azure Server behavior.
- Added missing last-modified header for get blob metadata request.

## 2019.12 Version 3.4.0

- Return the list of containers will be in sorted order.
- Fixed a bug that get/download blob snapshot fails.
- Check input request "x-ms-version" Header, only valid version are allowed.
- Fixed a race condition that GC will delete active write extents.
- Force flush data into disk before data upload request returns.
- [Breaking] By default Azurite will block requests with unsupported headers or parameters which may impact data integrity.
  - Skip this by switching to loose mode by Azurite configuration parameter `--loose`.

Blob:

- [Breaking] Azurite updates underline metadata schema which does not compatible with previous versions.
  - This version cannot guarantee compatible with persisted database models file by previous version. Remove previous metadata file and restart Azurite in case any errors.
- List blocks will filter the returned block list with input BlockListingFilter.
- Added support for CORS.
- AllowedHeaders and ExposedHeaders are optional now when setting CORS.
- Added support to create block blob with empty block list.
- Stage block cannot have blockID longer than 64.
- Fix the issue that Copy Blob will overwrite the destination blob Lease status.
- Fix the issue that Change Lease fail when blob lease id only matches the input ProposedLeaseId.
- Fix the issue that UploadPage, ClearPage will fail on leased Page blob, even input correct lease id.
- Update some lease error codes to align with Azure Storage.
- Fixed a bug that set blob tier doesn't work with account SAS.
- Fixed a bug that Azurite Blob service cannot start in Mac as Visual Studio Extension.
- Fixed a bug that persistency location cannot be customized through -l parameter.
- Fixed a bug that GC will remove uncommitted blocks.
- Fixed a bug that download page blob doesn't return content range header.
- Fixed a bug that uncommitted block blob invalid length.
- Fixed a bug that SetHTTPHeaders, SetMetadata won't update blob etag.
- Remove double quotation marks from list blob request returned blob etag, to align with Azure Server behavior.
- Fixed a bug that BlobTierInferred not change to false after SetBlobTier.
- Blocked set tier for page blob which requires premium storage account where Azurite provides standard storage account.
- GetPageRangesDiff API (incremental snapshot) now returns NotImplementedError.
- Fixed a bug that listing containers won't honor prefix with marker when using external metadata database.

Queue:

- AllowedHeaders and ExposedHeaders are optional now when setting CORS.
- Fix Put message fail with max messagettl.
- Updated message size calculation when checking 64KB limitation.

## 2019.11 Version 3.3.0-preview

- Azurite now supports customized account names and keys by environment variable `AZURITE_ACCOUNTS`.
- Improved logging for underlayer operations, such as persistency data read and write operations.
- Handled race condition of GC when sometimes newly created extents will be removed.
- Fixed a bug when uploading blob will fail when md5 header is empty string.
- Fixed a bug when sometimes list containers or blobs doesn't have proper lease status.
- [Breaking] This version cannot guarantee compatible with persisted database models in Azurite workspace used by previous version. Clean Azurite workspace folder and restart Azurite in case any errors. Notice that, data will be lost after cleaning Azurite workspace folder.

Blob:

- Fixed a bug that snapshot blob doesn't honor metadata options.
- Force alphabetical order for list blob results.
- Updated Azure Storage API version to 2019-02-02, and added following new features:
  - Supports new SAS format with blob snapshot.
  - Responses now includes x-ms-client-request-id when client request ID provided in request.
  - Copy Blob and Set Blob Tier APIs support the x-ms-rehydrate-priority.
- Improved container & blob lease implementation.
- Provided SQL based blob metadata store implementation.
- Added GC support for blob SQL metadata store.

Queue:

- Responses now includes x-ms-client-request-id when request provided client request ID.

## 2019.08 Version 3.2.0-preview

- Updated repository link to https to compatible with Visual Studio Code.

Blob:

- Fix listblobs order when filtering by prefix.

Queue:

- Added Azure Storage Queue Service features (API version: 2019-02-02).
- Decoupled persistence layer into service metadata storage and extent file storage.
- Supported Cors and Preflight in Queue service.

## 2019.06 Version 3.1.2-preview

- Integrated Azurite with Visual Studio Code as an extension.
- Added Visual Studio Code extension usage guidelines.
- Added Dockerfile and usage descriptions.
- Fixed an authentication issue when copy blob to override an existing blob with SAS.
- Return 404 for copy blob operation when source blob doesn't exist.
- Fixed an issue that metadata doesn't get copied when copy blob.
- Fixed GetBlockBlob missing Content-Range header

## 2019.05 Version 3.0.0-preview

- Initial Release of Azurite V3.<|MERGE_RESOLUTION|>--- conflicted
+++ resolved
@@ -4,7 +4,11 @@
 
 ## Upcoming Release
 
-<<<<<<< HEAD
+## 2021.03 Version 3.11.0-table-alpha.1
+
+- First Alpha version of Azurite V3 Table.
+- Allow empty RowKey in an entity.
+
 ## 2021.2 Version 3.11.0
 
 - Bump up Azure Storage service API version to 2020-06-12.
@@ -25,17 +29,6 @@
 - Fix an issue that Blob Lease properties are lost when overwrite an existing blob.
 - Fix an issue that snapshot time is omitted in get block list.
 - Fix an issue that no error throw when clear pages, get page ranges and upload pages with invalid page range.
-=======
-Table:
-
-- Allow empty RowKey in an entity.
-
-## 2020.11 Version 3.9.0-table-alpha.1
-
-Table:
-
-- First Alpha version of Azurite V3 Table.
->>>>>>> 42ff1213
 
 ## 2020.10 Version 3.9.0
 
